--- conflicted
+++ resolved
@@ -755,7 +755,8 @@
   function runPadTriggers(scene, pad, phase) {
     // New array-based triggers, with legacy fallback
     let list = [];
-    const legacy = pad.triggers && !Array.isArray(pad.triggers) ? pad.triggers : null;
+    const legacy =
+      pad.triggers && !Array.isArray(pad.triggers) ? pad.triggers : null;
     if (Array.isArray(pad.triggers)) {
       list = (pad.triggers || []).filter((tr) => tr && tr.phase === phase);
     } else if (legacy && legacy[phase]) {
@@ -768,7 +769,7 @@
             phase,
             action: t.action,
             sceneId: parts.length > 1 ? parts[0] : scene.id,
-            padId: parts.length > 1 ? parts[1] : (parts[0] || pad.id),
+            padId: parts.length > 1 ? parts[1] : parts[0] || pad.id,
             timeMs: typeof t.timeMs === "number" ? t.timeMs : 200,
           },
         ];
@@ -776,7 +777,8 @@
     }
     if (!list || list.length === 0) return;
 
-    const findSceneById = (sid) => (show.scenes || []).find((s) => s.id === sid);
+    const findSceneById = (sid) =>
+      (show.scenes || []).find((s) => s.id === sid);
 
     list.forEach((t) => {
       if (!t || t.action === "none") return;
@@ -808,7 +810,8 @@
             if (i <= steps) requestAnimationFrame(down);
             else {
               setPadPlaying(gk, p.id, false, targetScene.id);
-              if (targetScene.id !== currentScene.id) stopPad(targetScene.id, gk, p.id);
+              if (targetScene.id !== currentScene.id)
+                stopPad(targetScene.id, gk, p.id);
             }
           };
           requestAnimationFrame(down);
@@ -821,7 +824,8 @@
               : 0.8;
           setPadLevel(gk, p.id, 0, targetScene.id);
           setPadPlaying(gk, p.id, true, targetScene.id);
-          if (targetScene.id !== currentScene.id) playPad(targetScene.id, gk, p);
+          if (targetScene.id !== currentScene.id)
+            playPad(targetScene.id, gk, p);
           let i = 0;
           const up = () => {
             const v = targetLevel * (i / steps);
@@ -1329,11 +1333,8 @@
         <SoundEditorDrawer
           editor={editor}
           scene={currentScene}
-<<<<<<< HEAD
           groups={show.groups}
-=======
           scenes={show.scenes}
->>>>>>> d3654f42
           onClose={() =>
             setEditor({ open: false, groupKey: null, padId: null })
           }
@@ -1374,7 +1375,8 @@
     }
     applyPadVolume(targetSceneId, groupKey, id, value);
     try {
-      const sc = (show.scenes || []).find((s) => s.id === targetSceneId) || currentScene;
+      const sc =
+        (show.scenes || []).find((s) => s.id === targetSceneId) || currentScene;
       const pad = findPad(sc, groupKey, id);
       if (pad)
         setStatus(`${pad.label || pad.name} level ${(value * 100) | 0}%`);
@@ -1389,11 +1391,14 @@
       pad.playing = !!playing;
       return scene;
     };
-    if (targetSceneId !== currentScene.id) updateSceneById(targetSceneId, updater);
+    if (targetSceneId !== currentScene.id)
+      updateSceneById(targetSceneId, updater);
     else updateScene(updater);
     // Fire triggers for this pad state change
     try {
-      const sc = (show.scenes || []).find((s) => s.id === targetSceneId) || currentSceneRef.current;
+      const sc =
+        (show.scenes || []).find((s) => s.id === targetSceneId) ||
+        currentSceneRef.current;
       const pad = findPad(sc, groupKey, id);
       if (pad) runPadTriggers(sc, pad, playing ? "onStart" : "onStop");
     } catch {}
@@ -2912,11 +2917,7 @@
   );
 }
 
-<<<<<<< HEAD
 function SoundEditorDrawer({ editor, scene, groups, onClose, onSave }) {
-=======
-function SoundEditorDrawer({ editor, scene, scenes, onClose, onSave }) {
->>>>>>> d3654f42
   const pad = editor.padId
     ? findPad(scene, editor.groupKey, editor.padId)
     : null;
@@ -2942,7 +2943,6 @@
       fadeOutMs: 500,
     }
   );
-<<<<<<< HEAD
   useEffect(() => {
     const gs = groups || [];
     if (gs.length === 0) return;
@@ -2962,25 +2962,27 @@
       ? pad.groupId
       : editor.groupKey
   );
-  const [triggers, setTriggers] = useState({
-    onStart: {
-      action: "none",
-      targetType: "pad",
-      target: "",
-      timeMs: 200,
-      amountDb: -12,
-    },
-    onStop: {
-      action: "none",
-      targetType: "pad",
-      target: "",
-      timeMs: 200,
-      amountDb: -12,
-    },
-=======
-  const [triggers, setTriggers] = useState(
-    Array.isArray(pad?.triggers) ? pad.triggers : []
-  );
+  const [triggers, setTriggers] = useState(() => {
+    if (Array.isArray(pad?.triggers)) {
+      return pad.triggers;
+    }
+    if (pad?.triggers && typeof pad.triggers === "object") {
+      const legacy = pad.triggers;
+      const coerce = (phase, t) => ({
+        id: `trg-${Math.random().toString(36).slice(2, 8)}`,
+        phase,
+        action: t?.action || "none",
+        sceneId: t?.sceneId || scene.id,
+        padId: t?.padId || pad?.id || "",
+        timeMs: typeof t?.timeMs === "number" ? t.timeMs : 200,
+      });
+      const arr = [];
+      if (legacy.onStart) arr.push(coerce("onStart", legacy.onStart));
+      if (legacy.onStop) arr.push(coerce("onStop", legacy.onStop));
+      return arr;
+    }
+    return [];
+  });
 
   const ensureTrigger = (overrides = {}) => ({
     id: `trg-${Math.random().toString(36).slice(2, 8)}`,
@@ -2990,7 +2992,6 @@
     padId: pad?.id || "",
     timeMs: 200,
     ...overrides,
->>>>>>> d3654f42
   });
 
   return (
@@ -3185,7 +3186,9 @@
                       onChange={(e) =>
                         setTriggers((arr) =>
                           arr.map((x) =>
-                            x.id === tr.id ? { ...x, action: e.target.value } : x
+                            x.id === tr.id
+                              ? { ...x, action: e.target.value }
+                              : x
                           )
                         )
                       }
@@ -3203,13 +3206,17 @@
                       onChange={(e) =>
                         setTriggers((arr) =>
                           arr.map((x) =>
-                            x.id === tr.id ? { ...x, sceneId: e.target.value } : x
+                            x.id === tr.id
+                              ? { ...x, sceneId: e.target.value }
+                              : x
                           )
                         )
                       }
                     >
                       {(scenes || []).map((s) => (
-                        <option key={s.id} value={s.id}>{s.name}</option>
+                        <option key={s.id} value={s.id}>
+                          {s.name}
+                        </option>
                       ))}
                     </select>
                   </div>
@@ -3226,11 +3233,25 @@
                       }
                     >
                       {(() => {
-                        const s = (scenes || []).find((s) => s.id === (tr.sceneId || scene.id)) || scene;
-                        const pads = [...(s.background || []), ...(s.ambients || []), ...(s.sfx || [])];
-                        return [<option key="" value="">Select pad</option>, ...pads.map((p) => (
-                          <option key={p.id} value={p.id}>{p.name || p.label || p.id}</option>
-                        ))];
+                        const s =
+                          (scenes || []).find(
+                            (s) => s.id === (tr.sceneId || scene.id)
+                          ) || scene;
+                        const pads = [
+                          ...(s.background || []),
+                          ...(s.ambients || []),
+                          ...(s.sfx || []),
+                        ];
+                        return [
+                          <option key="" value="">
+                            Select pad
+                          </option>,
+                          ...pads.map((p) => (
+                            <option key={p.id} value={p.id}>
+                              {p.name || p.label || p.id}
+                            </option>
+                          )),
+                        ];
                       })()}
                     </select>
                   </div>
